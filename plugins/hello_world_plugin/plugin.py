--- conflicted
+++ resolved
@@ -1,17 +1,7 @@
 from typing import List, Tuple, Type
 from src.plugin_system import (
-<<<<<<< HEAD
     BasePlugin, register_plugin, BaseAction, BaseCommand,
     ComponentInfo, ActionActivationType, ConfigField
-=======
-    BasePlugin,
-    register_plugin,
-    BaseAction,
-    BaseCommand,
-    ComponentInfo,
-    ActionActivationType,
-    ConfigField,
->>>>>>> 50657e65
 )
 
 # ===== Action组件 =====
