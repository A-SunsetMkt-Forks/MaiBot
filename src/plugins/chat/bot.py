import re
import time
import asyncio
from random import random
from nonebot.adapters.onebot.v11 import (
    Bot,
    MessageEvent,
    PrivateMessageEvent,
    GroupMessageEvent,
    NoticeEvent,
    PokeNotifyEvent,
    GroupRecallNoticeEvent,
    FriendRecallNoticeEvent,
)

from ..memory_system.memory import hippocampus
from ..moods.moods import MoodManager  # 导入情绪管理器
from .config import global_config
from .emoji_manager import emoji_manager  # 导入表情包管理器
from .llm_generator import ResponseGenerator
from .message import MessageSending, MessageRecv, MessageThinking, MessageSet
from .message_cq import (
    MessageRecvCQ,
)
from .chat_stream import chat_manager

from .message_sender import message_manager  # 导入新的消息管理器
from .relationship_manager import relationship_manager
from .storage import MessageStorage
from .utils import is_mentioned_bot_in_message
from .utils_image import image_path_to_base64
from .utils_user import get_user_nickname, get_user_cardname
from ..willing.willing_manager import willing_manager  # 导入意愿管理器
from .message_base import UserInfo, GroupInfo, Seg

from src.common.logger import get_module_logger, CHAT_STYLE_CONFIG, LogConfig

# 定义日志配置
chat_config = LogConfig(
    # 使用消息发送专用样式
    console_format=CHAT_STYLE_CONFIG["console_format"],
    file_format=CHAT_STYLE_CONFIG["file_format"],
)

# 配置主程序日志格式
logger = get_module_logger("chat_bot", config=chat_config)


class ChatBot:
    def __init__(self):
        self.storage = MessageStorage()
        self.gpt = ResponseGenerator()
        self.bot = None  # bot 实例引用
        self._started = False
        self.mood_manager = MoodManager.get_instance()  # 获取情绪管理器单例
        self.mood_manager.start_mood_update()  # 启动情绪更新
        
        self.group_message_dict = {}
        
        self.emoji_chance = 0.2  # 发送表情包的基础概率
        # self.message_streams = MessageStreamContainer()

    async def _ensure_started(self):
        """确保所有任务已启动"""
        if not self._started:
            self._started = True

    async def message_process(self, message_cq: MessageRecvCQ) -> None:
        """处理转化后的统一格式消息
        1. 过滤消息
        2. 记忆激活
        3. 意愿激活
        4. 生成回复并发送
        5. 更新关系
        6. 更新情绪
        """
        await message_cq.initialize()
        message_json = message_cq.to_dict()
        # 哦我嘞个json

        # 进入maimbot
        message = MessageRecv(message_json)
        groupinfo = message.message_info.group_info
        userinfo = message.message_info.user_info
        messageinfo = message.message_info

        # 消息过滤，涉及到config有待更新

        # 创建聊天流
        chat = await chat_manager.get_or_create_stream(
            platform=messageinfo.platform,
            user_info=userinfo,
            group_info=groupinfo,  # 我嘞个gourp_info
        )
        message.update_chat_stream(chat)
        await relationship_manager.update_relationship(
            chat_stream=chat,
        )
        await relationship_manager.update_relationship_value(chat_stream=chat, relationship_value=0)

        await message.process()
<<<<<<< HEAD
        
        await relationship_manager.update_relationship(
            chat_stream=chat,
        )
        await relationship_manager.update_relationship_value(
            chat_stream=chat, relationship_value=0
        )
        groupid = groupinfo.group_id if groupinfo is not None else -1
        await self.message_process_onto_group(message, chat, groupid)

    async def message_process_onto_group(self, message: MessageRecvCQ, chat, groupID: int) -> None:
        groupinfo = message.message_info.group_info
        userinfo = message.message_info.user_info
        messageinfo = message.message_info
=======
>>>>>>> 0c08151f

        # 过滤词
        for word in global_config.ban_words:
            if word in message.processed_plain_text:
                logger.info(
                    f"[{chat.group_info.group_name if chat.group_info else '私聊'}]"
                    f"{userinfo.user_nickname}:{message.processed_plain_text}"
                )
                logger.info(f"[过滤词识别]消息中含有{word}，filtered")
                return

        # 正则表达式过滤
        for pattern in global_config.ban_msgs_regex:
            if re.search(pattern, message.raw_message):
                logger.info(
                    f"[{chat.group_info.group_name if chat.group_info else '私聊'}]"
                    f"{userinfo.user_nickname}:{message.raw_message}"
                )
                logger.info(f"[正则表达式过滤]消息匹配到{pattern}，filtered")
                return

        current_time = time.strftime("%Y-%m-%d %H:%M:%S", time.localtime(messageinfo.time))

        # 根据话题计算激活度
        topic = ""
        interested_rate = await hippocampus.memory_activate_value(message.processed_plain_text) / 100
        logger.debug(f"对{message.processed_plain_text}的激活度:{interested_rate}")
        # logger.info(f"\033[1;32m[主题识别]\033[0m 使用{global_config.topic_extract}主题: {topic}")

        await self.storage.store_message(message, chat, topic[0] if topic else None)

        is_mentioned = is_mentioned_bot_in_message(message) or groupID == -1
        if is_mentioned:
            relationship_value = relationship_manager.get_relationship(chat).relationship_value if relationship_manager.get_relationship(chat) else 0.0
            await relationship_manager.update_relationship(
                chat_stream=chat,
            )
            await relationship_manager.update_relationship_value(
                chat_stream=chat, relationship_value = min(max(40 - relationship_value, 2)/2, 10000)
            )
        reply_probability = await willing_manager.change_reply_willing_received(
            chat_stream=chat,
            is_mentioned_bot=is_mentioned,
            config=global_config,
            is_emoji=message.is_emoji,
            interested_rate=interested_rate,
            sender_id=str(message.message_info.user_info.user_id),
        )
        current_willing = willing_manager.get_willing(chat_stream=chat)
        actual_prob = random()
        logger.info(
            f"[{current_time}][{chat.group_info.group_name if chat.group_info else '私聊'}]"
            f"{chat.user_info.user_nickname}:"
            f"{message.processed_plain_text}[回复意愿:{current_willing:.2f}][概率:{reply_probability * 100:.1f}%]"
        )
        reply_probability = 1 if is_mentioned else reply_probability
        logger.info("!!!决定回复!!!" if actual_prob < reply_probability else "===不理===")
        
        response = None
        # 开始组织语言
        if groupID not in self.group_message_dict:
            self.group_message_dict[groupID] = {}
        this_msg_time = time.time()
        if userinfo.user_id not in self.group_message_dict[groupID].keys():
            self.group_message_dict[groupID][userinfo.user_id] = -1

        if (actual_prob < reply_probability) or (self.group_message_dict[groupID][userinfo.user_id] != -1):
            self.group_message_dict[groupID][userinfo.user_id] = this_msg_time
            await asyncio.sleep(30)
            if this_msg_time != self.group_message_dict[groupID][userinfo.user_id]:
                return            
            bot_user_info = UserInfo(
                user_id=global_config.BOT_QQ,
                user_nickname=global_config.BOT_NICKNAME,
                platform=messageinfo.platform,
            )
            # 开始思考的时间点
            thinking_time_point = round(time.time(), 2)
            logger.info(f"开始思考的时间点: {thinking_time_point}")
            think_id = "mt" + str(thinking_time_point)
            thinking_message = MessageThinking(
                message_id=think_id,
                chat_stream=chat,
                bot_user_info=bot_user_info,
                reply=message,
                thinking_start_time=thinking_time_point,
            )

            message_manager.add_message(thinking_message)

            willing_manager.change_reply_willing_sent(chat)

            response, raw_content = await self.gpt.generate_response(message)
        else:
            # 决定不回复时，也更新回复意愿
            willing_manager.change_reply_willing_not_sent(chat)

        # print(f"response: {response}")
        if response:
            # print(f"有response: {response}")
            if this_msg_time == self.group_message_dict[groupID][userinfo.user_id]:
                self.group_message_dict[groupID][userinfo.user_id] = -1
            container = message_manager.get_container(chat.stream_id)
            thinking_message = None
            # 找到message,删除
            # print(f"开始找思考消息")
            for msg in container.messages:
                if isinstance(msg, MessageThinking) and msg.message_info.message_id == think_id:
                    # print(f"找到思考消息: {msg}")
                    thinking_message = msg
                    container.messages.remove(msg)
                    break

            # 如果找不到思考消息，直接返回
            if not thinking_message:
                logger.warning("未找到对应的思考消息，可能已超时被移除")
                return

            # 记录开始思考的时间，避免从思考到回复的时间太久
            thinking_start_time = thinking_message.thinking_start_time
            message_set = MessageSet(chat, think_id)
            # 计算打字时间，1是为了模拟打字，2是避免多条回复乱序
            # accu_typing_time = 0

            mark_head = False
            for msg in response:
                # print(f"\033[1;32m[回复内容]\033[0m {msg}")
                # 通过时间改变时间戳
                # typing_time = calculate_typing_time(msg)
                # logger.debug(f"typing_time: {typing_time}")
                # accu_typing_time += typing_time
                # timepoint = thinking_time_point + accu_typing_time
                message_segment = Seg(type="text", data=msg)
                # logger.debug(f"message_segment: {message_segment}")
                bot_message = MessageSending(
                    message_id=think_id,
                    chat_stream=chat,
                    bot_user_info=bot_user_info,
                    sender_info=userinfo,
                    message_segment=message_segment,
                    reply=message,
                    is_head=not mark_head,
                    is_emoji=False,
                    thinking_start_time=thinking_start_time,
                )
                if not mark_head:
                    mark_head = True
                message_set.add_message(bot_message)
                if len(str(bot_message)) < 1000:
                    logger.debug(f"bot_message: {bot_message}")
                    logger.debug(f"添加消息到message_set: {bot_message}")
                else:
                    logger.debug(f"bot_message: {str(bot_message)[:1000]}...{str(bot_message)[-10:]}")
                    logger.debug(f"添加消息到message_set: {str(bot_message)[:1000]}...{str(bot_message)[-10:]}")
            # message_set 可以直接加入 message_manager
            # print(f"\033[1;32m[回复]\033[0m 将回复载入发送容器")

            logger.debug("添加message_set到message_manager")

            message_manager.add_message(message_set)

            bot_response_time = thinking_time_point

            if random() < global_config.emoji_chance:
                emoji_raw = await emoji_manager.get_emoji_for_text(response)

                # 检查是否 <没有找到> emoji
                if emoji_raw != None:
                    emoji_path, description = emoji_raw

                    emoji_cq = image_path_to_base64(emoji_path)

                    if random() < 0.5:
                        bot_response_time = thinking_time_point - 1
                    else:
                        bot_response_time = bot_response_time + 1

                    message_segment = Seg(type="emoji", data=emoji_cq)
                    bot_message = MessageSending(
                        message_id=think_id,
                        chat_stream=chat,
                        bot_user_info=bot_user_info,
                        sender_info=userinfo,
                        message_segment=message_segment,
                        reply=message,
                        is_head=False,
                        is_emoji=True,
                    )
                    message_manager.add_message(bot_message)

            # 获取立场和情感标签，更新关系值
            stance, emotion = await self.gpt._get_emotion_tags(raw_content, message.processed_plain_text)
            logger.debug(f"为 '{response}' 立场为：{stance} 获取到的情感标签为：{emotion}")
            await relationship_manager.calculate_update_relationship_value(
                chat_stream=chat, label=emotion, stance=stance
            )

            # 使用情绪管理器更新情绪
            self.mood_manager.update_mood_from_emotion(emotion[0], global_config.mood_intensity_factor)

            # willing_manager.change_reply_willing_after_sent(
            #     chat_stream=chat
            # )

    async def handle_notice(self, event: NoticeEvent, bot: Bot) -> None:
        """处理收到的通知"""
        if isinstance(event, PokeNotifyEvent):
            # 戳一戳 通知
            # 不处理其他人的戳戳
            if not event.is_tome():
                return

            # 用户屏蔽,不区分私聊/群聊
            if event.user_id in global_config.ban_user_id:
                return

            # 白名单模式
            if event.group_id:
                if event.group_id not in global_config.talk_allowed_groups:
                    return

            raw_message = f"[戳了戳]{global_config.BOT_NICKNAME}"  # 默认类型
            if info := event.raw_info:
                poke_type = info[2].get("txt", "戳了戳")  # 戳戳类型，例如“拍一拍”、“揉一揉”、“捏一捏”
                custom_poke_message = info[4].get("txt", "")  # 自定义戳戳消息，若不存在会为空字符串
                raw_message = f"[{poke_type}]{global_config.BOT_NICKNAME}{custom_poke_message}"

                raw_message += "（这是一个类似摸摸头的友善行为，而不是恶意行为，请不要作出攻击发言）"

            user_info = UserInfo(
                user_id=event.user_id,
                user_nickname=(await bot.get_stranger_info(user_id=event.user_id, no_cache=True))["nickname"],
                user_cardname=None,
                platform="qq",
            )

            if event.group_id:
                group_info = GroupInfo(group_id=event.group_id, group_name=None, platform="qq")
            else:
                group_info = None

            message_cq = MessageRecvCQ(
                message_id=0,
                user_info=user_info,
                raw_message=str(raw_message),
                group_info=group_info,
                reply_message=None,
                platform="qq",
            )

            await self.message_process(message_cq)

        elif isinstance(event, GroupRecallNoticeEvent) or isinstance(event, FriendRecallNoticeEvent):
            user_info = UserInfo(
                user_id=event.user_id,
                user_nickname=get_user_nickname(event.user_id) or None,
                user_cardname=get_user_cardname(event.user_id) or None,
                platform="qq",
            )

            if isinstance(event, GroupRecallNoticeEvent):
                group_info = GroupInfo(group_id=event.group_id, group_name=None, platform="qq")
            else:
                group_info = None

            chat = await chat_manager.get_or_create_stream(
                platform=user_info.platform, user_info=user_info, group_info=group_info
            )

            await self.storage.store_recalled_message(event.message_id, time.time(), chat)

    async def handle_message(self, event: MessageEvent, bot: Bot) -> None:
        """处理收到的消息"""

        self.bot = bot  # 更新 bot 实例

        # 用户屏蔽,不区分私聊/群聊
        if event.user_id in global_config.ban_user_id:
            return

        if (
            event.reply
            and hasattr(event.reply, "sender")
            and hasattr(event.reply.sender, "user_id")
            and event.reply.sender.user_id in global_config.ban_user_id
        ):
            logger.debug(f"跳过处理回复来自被ban用户 {event.reply.sender.user_id} 的消息")
            return
        # 处理私聊消息
        if isinstance(event, PrivateMessageEvent):
            if not global_config.enable_friend_chat:  # 私聊过滤
                return
            else:
                try:
                    user_info = UserInfo(
                        user_id=event.user_id,
                        user_nickname=(await bot.get_stranger_info(user_id=event.user_id, no_cache=True))["nickname"],
                        user_cardname=None,
                        platform="qq",
                    )
                except Exception as e:
                    logger.error(f"获取陌生人信息失败: {e}")
                    return
                logger.debug(user_info)

                # group_info = GroupInfo(group_id=0, group_name="私聊", platform="qq")
                group_info = None

        # 处理群聊消息
        else:
            # 白名单设定由nontbot侧完成
            if event.group_id:
                if event.group_id not in global_config.talk_allowed_groups:
                    return

            user_info = UserInfo(
                user_id=event.user_id,
                user_nickname=event.sender.nickname,
                user_cardname=event.sender.card or None,
                platform="qq",
            )

            group_info = GroupInfo(group_id=event.group_id, group_name=None, platform="qq")

        # group_info = await bot.get_group_info(group_id=event.group_id)
        # sender_info = await bot.get_group_member_info(group_id=event.group_id, user_id=event.user_id, no_cache=True)

        message_cq = MessageRecvCQ(
            message_id=event.message_id,
            user_info=user_info,
            raw_message=str(event.original_message),
            group_info=group_info,
            reply_message=event.reply,
            platform="qq",
        )

        await self.message_process(message_cq)

    async def handle_forward_message(self, event: MessageEvent, bot: Bot) -> None:
        """专用于处理合并转发的消息处理器"""

        # 获取合并转发消息的详细信息
        forward_info = await bot.get_forward_msg(message_id=event.message_id)
        messages = forward_info["messages"]

        # 构建合并转发消息的文本表示
        processed_messages = []
        for node in messages:
            # 提取发送者昵称
            nickname = node["sender"].get("nickname", "未知用户")
            
            # 处理消息内容
            message_content = []
            for seg in node["message"]: 
                if seg["type"] == "text":
                    message_content.append(seg["data"]["text"])
                elif seg["type"] == "image":
                    message_content.append("[图片]")
                elif seg["type"] =="face":
                    message_content.append("[表情]")
                elif seg["type"] == "at":
                    message_content.append(f"@{seg['data'].get('qq', '未知用户')}")
                else:
                    message_content.append(f"[{seg['type']}]")
            
            # 拼接为【昵称】+ 内容
            processed_messages.append(f"【{nickname}】{''.join(message_content)}")

        # 组合所有消息
        combined_message = "\n".join(processed_messages)
        combined_message = f"合并转发消息内容：\n{combined_message}"
        
        # 构建用户信息（使用转发消息的发送者）
        user_info = UserInfo(
            user_id=event.user_id,
            user_nickname=event.sender.nickname,
            user_cardname=event.sender.card if hasattr(event.sender, "card") else None,
            platform="qq",
        )

        # 构建群聊信息（如果是群聊）
        group_info = None
        if isinstance(event, GroupMessageEvent):
            group_info = GroupInfo(
                group_id=event.group_id,
                group_name= None,
                platform="qq"
            )

        # 创建消息对象
        message_cq = MessageRecvCQ(
            message_id=event.message_id,
            user_info=user_info,
            raw_message=combined_message,
            group_info=group_info,
            reply_message=event.reply,
            platform="qq",
        )

        # 进入标准消息处理流程
        await self.message_process(message_cq)

# 创建全局ChatBot实例
chat_bot = ChatBot()<|MERGE_RESOLUTION|>--- conflicted
+++ resolved
@@ -99,7 +99,6 @@
         await relationship_manager.update_relationship_value(chat_stream=chat, relationship_value=0)
 
         await message.process()
-<<<<<<< HEAD
         
         await relationship_manager.update_relationship(
             chat_stream=chat,
@@ -114,8 +113,6 @@
         groupinfo = message.message_info.group_info
         userinfo = message.message_info.user_info
         messageinfo = message.message_info
-=======
->>>>>>> 0c08151f
 
         # 过滤词
         for word in global_config.ban_words:
