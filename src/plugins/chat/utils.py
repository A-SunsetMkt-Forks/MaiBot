import math
import random
import time
from collections import Counter
from typing import Dict, List

import jieba
import numpy as np
from nonebot import get_driver

from ..models.utils_model import LLM_request
from ..utils.typo_generator import ChineseTypoGenerator
from .config import global_config
from .message import Message
from ..moods.moods import MoodManager

driver = get_driver()
config = driver.config


def combine_messages(messages: List[Message]) -> str:
    """将消息列表组合成格式化的字符串
    
    Args:
        messages: Message对象列表
        
    Returns:
        str: 格式化后的消息字符串
    """
    result = ""
    for message in messages:
        time_str = time.strftime("%m-%d %H:%M:%S", time.localtime(message.time))
        name = message.user_nickname or f"用户{message.user_id}"
        content = message.processed_plain_text or message.plain_text

        result += f"[{time_str}] {name}: {content}\n"

    return result


def db_message_to_str(message_dict: Dict) -> str:
    print(f"message_dict: {message_dict}")
    time_str = time.strftime("%m-%d %H:%M:%S", time.localtime(message_dict["time"]))
    try:
        name = "[(%s)%s]%s" % (
        message_dict['user_id'], message_dict.get("user_nickname", ""), message_dict.get("user_cardname", ""))
    except:
        name = message_dict.get("user_nickname", "") or f"用户{message_dict['user_id']}"
    content = message_dict.get("processed_plain_text", "")
    result = f"[{time_str}] {name}: {content}\n"
    print(f"result: {result}")
    return result


def is_mentioned_bot_in_message(message: Message) -> bool:
    """检查消息是否提到了机器人"""
    keywords = [global_config.BOT_NICKNAME]
    for keyword in keywords:
        if keyword in message.processed_plain_text:
            return True
    return False


def is_mentioned_bot_in_txt(message: str) -> bool:
    """检查消息是否提到了机器人"""
    keywords = [global_config.BOT_NICKNAME]
    for keyword in keywords:
        if keyword in message:
            return True
    return False


async def get_embedding(text):
    """获取文本的embedding向量"""
    llm = LLM_request(model=global_config.embedding)
    # return llm.get_embedding_sync(text)
    return await llm.get_embedding(text)


def cosine_similarity(v1, v2):
    dot_product = np.dot(v1, v2)
    norm1 = np.linalg.norm(v1)
    norm2 = np.linalg.norm(v2)
    return dot_product / (norm1 * norm2)


def calculate_information_content(text):
    """计算文本的信息量（熵）"""
    char_count = Counter(text)
    total_chars = len(text)

    entropy = 0
    for count in char_count.values():
        probability = count / total_chars
        entropy -= probability * math.log2(probability)

    return entropy


def get_cloest_chat_from_db(db, length: int, timestamp: str):
    """从数据库中获取最接近指定时间戳的聊天记录，并记录读取次数"""
    chat_text = ''
    closest_record = db.db.messages.find_one({"time": {"$lte": timestamp}}, sort=[('time', -1)])

    if closest_record and closest_record.get('memorized', 0) < 4:
        closest_time = closest_record['time']
        group_id = closest_record['group_id']  # 获取groupid
        # 获取该时间戳之后的length条消息，且groupid相同
        chat_records = list(db.db.messages.find(
            {"time": {"$gt": closest_time}, "group_id": group_id}
        ).sort('time', 1).limit(length))

        # 更新每条消息的memorized属性
        for record in chat_records:
            # 检查当前记录的memorized值
            current_memorized = record.get('memorized', 0)
            if current_memorized > 3:
                # print(f"消息已读取3次，跳过")
                return ''

            # 更新memorized值
            db.db.messages.update_one(
                {"_id": record["_id"]},
                {"$set": {"memorized": current_memorized + 1}}
            )

            chat_text += record["detailed_plain_text"]

        return chat_text
    # print(f"消息已读取3次，跳过")
    return ''


async def get_recent_group_messages(db, group_id: int, limit: int = 12) -> list:
    """从数据库获取群组最近的消息记录
    
    Args:
        db: Database实例
        group_id: 群组ID
        limit: 获取消息数量，默认12条
        
    Returns:
        list: Message对象列表，按时间正序排列
    """

    # 从数据库获取最近消息
    recent_messages = list(db.db.messages.find(
        {"group_id": group_id},
        # {
        #     "time": 1,
        #     "user_id": 1,
        #     "user_nickname": 1,
        #     "message_id": 1,
        #     "raw_message": 1,
        #     "processed_text": 1
        # }
    ).sort("time", -1).limit(limit))

    if not recent_messages:
        return []

    # 转换为 Message对象列表
    from .message import Message
    message_objects = []
    for msg_data in recent_messages:
        try:
            msg = Message(
                time=msg_data["time"],
                user_id=msg_data["user_id"],
                user_nickname=msg_data.get("user_nickname", ""),
                message_id=msg_data["message_id"],
                raw_message=msg_data["raw_message"],
                processed_plain_text=msg_data.get("processed_text", ""),
                group_id=group_id
            )
            await msg.initialize()
            message_objects.append(msg)
        except KeyError:
            print("[WARNING] 数据库中存在无效的消息")
            continue

    # 按时间正序排列
    message_objects.reverse()
    return message_objects


def get_recent_group_detailed_plain_text(db, group_id: int, limit: int = 12, combine=False):
    recent_messages = list(db.db.messages.find(
        {"group_id": group_id},
        {
            "time": 1,  # 返回时间字段
            "user_id": 1,  # 返回用户ID字段
            "user_nickname": 1,  # 返回用户昵称字段
            "message_id": 1,  # 返回消息ID字段
            "detailed_plain_text": 1  # 返回处理后的文本字段
        }
    ).sort("time", -1).limit(limit))

    if not recent_messages:
        return []

    message_detailed_plain_text = ''
    message_detailed_plain_text_list = []

    # 反转消息列表，使最新的消息在最后
    recent_messages.reverse()

    if combine:
        for msg_db_data in recent_messages:
            message_detailed_plain_text += str(msg_db_data["detailed_plain_text"])
        return message_detailed_plain_text
    else:
        for msg_db_data in recent_messages:
            message_detailed_plain_text_list.append(msg_db_data["detailed_plain_text"])
        return message_detailed_plain_text_list


def split_into_sentences_w_remove_punctuation(text: str) -> List[str]:
    """将文本分割成句子，但保持书名号中的内容完整
    Args:
        text: 要分割的文本字符串
    Returns:
        List[str]: 分割后的句子列表
    """
    len_text = len(text)
    if len_text < 5:
        if random.random() < 0.01:
            return list(text)  # 如果文本很短且触发随机条件,直接按字符分割
        else:
            return [text]
    if len_text < 12:
        split_strength = 0.3
    elif len_text < 32:
        split_strength = 0.7
    else:
        split_strength = 0.9
    # 先移除换行符
    # print(f"split_strength: {split_strength}")

    # print(f"处理前的文本: {text}")

    # 统一将英文逗号转换为中文逗号
    text = text.replace(',', '，')
    text = text.replace('\n', ' ')

    # print(f"处理前的文本: {text}")

    text_no_1 = ''
    for letter in text:
        # print(f"当前字符: {letter}")
        if letter in ['!', '！', '?', '？']:
            # print(f"当前字符: {letter}, 随机数: {random.random()}")
            if random.random() < split_strength:
                letter = ''
        if letter in ['。', '…']:
            # print(f"当前字符: {letter}, 随机数: {random.random()}")
            if random.random() < 1 - split_strength:
                letter = ''
        text_no_1 += letter

    # 对每个逗号单独判断是否分割
    sentences = [text_no_1]
    new_sentences = []
    for sentence in sentences:
        parts = sentence.split('，')
        current_sentence = parts[0]
        for part in parts[1:]:
            if random.random() < split_strength:
                new_sentences.append(current_sentence.strip())
                current_sentence = part
            else:
                current_sentence += '，' + part
        # 处理空格分割
        space_parts = current_sentence.split(' ')
        current_sentence = space_parts[0]
        for part in space_parts[1:]:
            if random.random() < split_strength:
                new_sentences.append(current_sentence.strip())
                current_sentence = part
            else:
                current_sentence += ' ' + part
        new_sentences.append(current_sentence.strip())
    sentences = [s for s in new_sentences if s]  # 移除空字符串

    # print(f"分割后的句子: {sentences}")
    sentences_done = []
    for sentence in sentences:
        sentence = sentence.rstrip('，,')
        if random.random() < split_strength * 0.5:
            sentence = sentence.replace('，', '').replace(',', '')
        elif random.random() < split_strength:
            sentence = sentence.replace('，', ' ').replace(',', ' ')
        sentences_done.append(sentence)

    print(f"处理后的句子: {sentences_done}")
    return sentences_done



def random_remove_punctuation(text: str) -> str:
    """随机处理标点符号，模拟人类打字习惯
    
    Args:
        text: 要处理的文本
        
    Returns:
        str: 处理后的文本
    """
    result = ''
    text_len = len(text)

    for i, char in enumerate(text):
        if char == '。' and i == text_len - 1:  # 结尾的句号
            if random.random() > 0.4:  # 80%概率删除结尾句号
                continue
        elif char == '，':
            rand = random.random()
            if rand < 0.25:  # 5%概率删除逗号
                continue
            elif rand < 0.25:  # 20%概率把逗号变成空格
                result += ' '
                continue
        result += char
    return result



def process_llm_response(text: str) -> List[str]:
    # processed_response = process_text_with_typos(content)
    if len(text) > 200:
        print(f"回复过长 ({len(text)} 字符)，返回默认回复")
        return ['懒得说']
    # 处理长消息
<<<<<<< HEAD
    if global_config.chinese_typo_enable:
        typo_generator = ChineseTypoGenerator(
            error_rate=global_config.chinese_typo_error_rate,
            min_freq=global_config.chinese_typo_min_freq,
            tone_error_rate=global_config.chinese_typo_tone_error_rate,
            word_replace_rate=global_config.chinese_typo_word_replace_rate
        )
        typoed_text = typo_generator.create_typo_sentence(text)[0]
    else:
        typoed_text = text
    sentences = split_into_sentences_w_remove_punctuation(typoed_text)
=======
    typo_generator = ChineseTypoGenerator(
        error_rate=0.03,
        min_freq=7,
        tone_error_rate=0.2,
        word_replace_rate=0.02
    )
    split_sentences = split_into_sentences_w_remove_punctuation(text)
    sentences = []
    for sentence in split_sentences:
        typoed_text, typo_corrections = typo_generator.create_typo_sentence(sentence)
        sentences.append(typoed_text)
        if typo_corrections:
            sentences.append(typo_corrections)
>>>>>>> bd8739e8
    # 检查分割后的消息数量是否过多（超过3条）
    
    if len(sentences) > 5:
        print(f"分割后消息数量过多 ({len(sentences)} 条)，返回默认回复")
        return [f'{global_config.BOT_NICKNAME}不知道哦']

    return sentences


def calculate_typing_time(input_string: str, chinese_time: float = 0.4, english_time: float = 0.2) -> float:
    """
    计算输入字符串所需的时间，中文和英文字符有不同的输入时间
        input_string (str): 输入的字符串
        chinese_time (float): 中文字符的输入时间，默认为0.2秒
        english_time (float): 英文字符的输入时间，默认为0.1秒
        
    特殊情况：
    - 如果只有一个中文字符，将使用3倍的中文输入时间
    - 在所有输入结束后，额外加上回车时间0.3秒
    """
    mood_manager = MoodManager.get_instance()
    # 将0-1的唤醒度映射到-1到1
    mood_arousal = mood_manager.current_mood.arousal
    # 映射到0.5到2倍的速度系数
    typing_speed_multiplier = 1.5 ** mood_arousal  # 唤醒度为1时速度翻倍,为-1时速度减半
    chinese_time *= 1/typing_speed_multiplier
    english_time *= 1/typing_speed_multiplier
    # 计算中文字符数
    chinese_chars = sum(1 for char in input_string if '\u4e00' <= char <= '\u9fff')
    
    # 如果只有一个中文字符，使用3倍时间
    if chinese_chars == 1 and len(input_string.strip()) == 1:
        return chinese_time * 3 + 0.3  # 加上回车时间
        
    # 正常计算所有字符的输入时间
    total_time = 0.0
    for char in input_string:
        if '\u4e00' <= char <= '\u9fff':  # 判断是否为中文字符
            total_time += chinese_time
        else:  # 其他字符（如英文）
            total_time += english_time
    return total_time + 0.3  # 加上回车时间


def cosine_similarity(v1, v2):
    """计算余弦相似度"""
    dot_product = np.dot(v1, v2)
    norm1 = np.linalg.norm(v1)
    norm2 = np.linalg.norm(v2)
    if norm1 == 0 or norm2 == 0:
        return 0
    return dot_product / (norm1 * norm2)


def text_to_vector(text):
    """将文本转换为词频向量"""
    # 分词
    words = jieba.lcut(text)
    # 统计词频
    word_freq = Counter(words)
    return word_freq


def find_similar_topics_simple(text: str, topics: list, top_k: int = 5) -> list:
    """使用简单的余弦相似度计算文本相似度"""
    # 将输入文本转换为词频向量
    text_vector = text_to_vector(text)

    # 计算每个主题的相似度
    similarities = []
    for topic in topics:
        topic_vector = text_to_vector(topic)
        # 获取所有唯一词
        all_words = set(text_vector.keys()) | set(topic_vector.keys())
        # 构建向量
        v1 = [text_vector.get(word, 0) for word in all_words]
        v2 = [topic_vector.get(word, 0) for word in all_words]
        # 计算相似度
        similarity = cosine_similarity(v1, v2)
        similarities.append((topic, similarity))

    # 按相似度降序排序并返回前k个
    return sorted(similarities, key=lambda x: x[1], reverse=True)[:top_k]<|MERGE_RESOLUTION|>--- conflicted
+++ resolved
@@ -331,33 +331,22 @@
         print(f"回复过长 ({len(text)} 字符)，返回默认回复")
         return ['懒得说']
     # 处理长消息
-<<<<<<< HEAD
-    if global_config.chinese_typo_enable:
-        typo_generator = ChineseTypoGenerator(
-            error_rate=global_config.chinese_typo_error_rate,
-            min_freq=global_config.chinese_typo_min_freq,
-            tone_error_rate=global_config.chinese_typo_tone_error_rate,
-            word_replace_rate=global_config.chinese_typo_word_replace_rate
-        )
-        typoed_text = typo_generator.create_typo_sentence(text)[0]
-    else:
-        typoed_text = text
-    sentences = split_into_sentences_w_remove_punctuation(typoed_text)
-=======
     typo_generator = ChineseTypoGenerator(
-        error_rate=0.03,
-        min_freq=7,
-        tone_error_rate=0.2,
-        word_replace_rate=0.02
+        error_rate=global_config.chinese_typo_error_rate,
+        min_freq=global_config.chinese_typo_min_freq,
+        tone_error_rate=global_config.chinese_typo_tone_error_rate,
+        word_replace_rate=global_config.chinese_typo_word_replace_rate
     )
     split_sentences = split_into_sentences_w_remove_punctuation(text)
     sentences = []
     for sentence in split_sentences:
-        typoed_text, typo_corrections = typo_generator.create_typo_sentence(sentence)
-        sentences.append(typoed_text)
-        if typo_corrections:
-            sentences.append(typo_corrections)
->>>>>>> bd8739e8
+        if global_config.chinese_typo_enable:
+            typoed_text, typo_corrections = typo_generator.create_typo_sentence(sentence)
+            sentences.append(typoed_text)
+            if typo_corrections:
+                sentences.append(typo_corrections)
+        else:
+            sentences.append(sentence)
     # 检查分割后的消息数量是否过多（超过3条）
     
     if len(sentences) > 5:
